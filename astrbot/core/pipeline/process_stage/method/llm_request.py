--- conflicted
+++ resolved
@@ -21,22 +21,6 @@
 from astrbot.core.provider.entities import (
     ProviderRequest,
     LLMResponse,
-<<<<<<< HEAD
-    ToolCallMessageSegment,
-    AssistantMessageSegment,
-    ToolCallsResult,
-)
-from astrbot.core.star.star_handler import star_handlers_registry, EventType
-from astrbot.core.star.star import star_map
-from astrbot.core.star.session_llm_manager import SessionServiceManager
-from mcp.types import (
-    TextContent,
-    ImageContent,
-    EmbeddedResource,
-    TextResourceContents,
-    BlobResourceContents,
-=======
->>>>>>> 30e8ea7f
 )
 from astrbot.core.star.star_handler import EventType
 from astrbot.core import web_chat_back_queue
@@ -166,23 +150,9 @@
         if not req.session_id:
             req.session_id = event.unified_msg_origin
 
-<<<<<<< HEAD
-        async def requesting(req: ProviderRequest):
-            try:
-                need_loop = True
-                while need_loop:
-                    need_loop = False
-                    
-                    # 在每次实际请求 LLM 前检查会话级别的启停状态，这可以防止插件或函数工具调用时绕过会话级别的限制
-                    if not SessionServiceManager.should_process_llm_request(event):
-                        logger.debug(f"会话 {event.unified_msg_origin} 禁用了 LLM，终止 LLM 请求。")
-                        return
-                    
-                    logger.debug(f"提供商请求 Payload: {req}")
-=======
+
         # fix messages
         req.contexts = self.fix_messages(req.contexts)
->>>>>>> 30e8ea7f
 
         # Call Agent
         tool_loop_agent = ToolLoopAgent(
