--- conflicted
+++ resolved
@@ -165,7 +165,9 @@
 
         if "sub_type" in event:
             if event["sub_type"] == "poke" and "target_id" in event:
-                abm.message.append(Poke(qq=str(event["target_id"]), type="poke"))  # noqa: F405
+                abm.message.append(
+                    Poke(qq=str(event["target_id"]), type="poke")
+                )  # noqa: F405
 
         return abm
 
@@ -312,11 +314,7 @@
                                 # 非第一个@机器人或@其他用户，添加到message_str
                                 message_str += f"@{nickname} "
                         else:
-<<<<<<< HEAD
                             abm.message.append(At(qq=str(m["data"]["qq"]), name=""))
-=======
-                            abm.message.append(At(qq=m["data"]["qq"], name=""))  # noqa: F405
->>>>>>> 4bef5e83
                     except ActionFailed as e:
                         logger.error(f"获取 @ 用户信息失败: {e}，此消息段将被忽略。")
                     except BaseException as e:
